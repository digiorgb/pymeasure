--- conflicted
+++ resolved
@@ -244,64 +244,28 @@
     fake.x = 2
     assert fake.read() == 'OUT 1'
 
-<<<<<<< HEAD
-def test_instrument_parameter():
-    class GenericInstrument(FakeInstrument):
-        __param_range = Instrument.InstrumentParameter("PARAM_RANGE")
-        PARAM_RANGE = (1, 10) # Redefine this in subclasses to reflect actual instrument value
-
-        __param1_range = Instrument.InstrumentParameter("PARAM1_RANGE")
-        PARAM1_RANGE = (1, 10) # Redefine this in subclasses to reflect actual instrument value
-
-        __values_map = Instrument.InstrumentParameter("VALUES_MAP")
-        VALUES_MAP={'X': 1, 'Y': 2, 'Z': 3}
-            
-=======
 def test_instrument_dynamic_parameter():
     class GenericInstrument(FakeInstrument):
->>>>>>> 42fe0a4b
         fake_ctrl = Instrument.control(
             ":PARAM?;", ":PARAM %e Hz;",
             """ A property that represents ...
             """,
             validator=strict_range,
-<<<<<<< HEAD
-            values=__param_range
-=======
             values=(1, 10),
             dynamic = True
->>>>>>> 42fe0a4b
         )
         fake_setting = Instrument.setting(
             ":PARAM1 %e Hz;",
             """ A property that represents ...
             """,
             validator=strict_range,
-<<<<<<< HEAD
-            values=__param1_range
-=======
             values=(1, 10),
             dynamic = True
->>>>>>> 42fe0a4b
         )
         fake_measurement = Instrument.measurement(
             "",
             """ A property that represents ...
             """,
-<<<<<<< HEAD
-            values=__values_map,
-            map_values = True
-        )
-    class SpecificInstrument1(GenericInstrument):
-        PARAM_RANGE = (1, 10)
-        PARAM1_RANGE = (1, 10)
-        VALUES_MAP={'X': 1, 'Y': 2, 'Z': 3}
-
-    class SpecificInstrument2(GenericInstrument):
-        PARAM_RANGE = (10, 20)
-        PARAM1_RANGE = (10, 20)
-        VALUES_MAP={'X': 4, 'Y': 5, 'Z': 6}
-=======
             values={'X': 1, 'Y': 2, 'Z': 3},
             map_values = True,
             dynamic = True
@@ -315,7 +279,6 @@
         fake_ctrl_values = (10, 20) # Set values parameter for SpecificInstrument2
         fake_setting_values = (10, 20) # Set values parameter for SpecificInstrument2
         fake_measurement_values={'X': 4, 'Y': 5, 'Z': 6} # Set values parameter for SpecificInstrument2
->>>>>>> 42fe0a4b
     
     s1 = SpecificInstrument1()
     s2 = SpecificInstrument2()
@@ -333,9 +296,6 @@
     s1.write('1')
     s2.write('4')
     assert s1.fake_measurement == 'X'
-<<<<<<< HEAD
-    assert s2.fake_measurement == 'X'
-=======
     assert s2.fake_measurement == 'X'
 
     s1.fake_ctrl_validator=truncated_range # Try truncated range
@@ -346,5 +306,4 @@
     s1.fake_ctrl = 15
     s1.fake_ctrl_validator=strict_range # Back to strict_range
     with pytest.raises(ValueError) as e_info:
-        s1.fake_ctrl = 15
->>>>>>> 42fe0a4b
+        s1.fake_ctrl = 15