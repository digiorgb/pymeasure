--- conflicted
+++ resolved
@@ -515,12 +515,8 @@
         :class:`~pymeasure.experiment.procedure.Procedure` to be run.
 
         The optional `procedure` argument is not required for a basic implementation,
-<<<<<<< HEAD
-        but is required when the `~pymeasure.display.widgets.SequencerWidget` is used.
-=======
         but is required when the :class:`~pymeasure.display.widgets.SequencerWidget`
         is used.
->>>>>>> 53b43642
 
         For example:
 
