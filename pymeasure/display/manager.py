#
# This file is part of the PyMeasure package.
#
# Copyright (c) 2013-2021 PyMeasure Developers
#
# Permission is hereby granted, free of charge, to any person obtaining a copy
# of this software and associated documentation files (the "Software"), to deal
# in the Software without restriction, including without limitation the rights
# to use, copy, modify, merge, publish, distribute, sublicense, and/or sell
# copies of the Software, and to permit persons to whom the Software is
# furnished to do so, subject to the following conditions:
#
# The above copyright notice and this permission notice shall be included in
# all copies or substantial portions of the Software.
#
# THE SOFTWARE IS PROVIDED "AS IS", WITHOUT WARRANTY OF ANY KIND, EXPRESS OR
# IMPLIED, INCLUDING BUT NOT LIMITED TO THE WARRANTIES OF MERCHANTABILITY,
# FITNESS FOR A PARTICULAR PURPOSE AND NONINFRINGEMENT. IN NO EVENT SHALL THE
# AUTHORS OR COPYRIGHT HOLDERS BE LIABLE FOR ANY CLAIM, DAMAGES OR OTHER
# LIABILITY, WHETHER IN AN ACTION OF CONTRACT, TORT OR OTHERWISE, ARISING FROM,
# OUT OF OR IN CONNECTION WITH THE SOFTWARE OR THE USE OR OTHER DEALINGS IN
# THE SOFTWARE.
#

import logging

from os.path import basename

from .Qt import QtCore
from .listeners import Monitor
from ..experiment import Procedure
from ..experiment.workers import Worker

log = logging.getLogger(__name__)
log.addHandler(logging.NullHandler())


class Experiment(QtCore.QObject):
    """ The Experiment class helps group the :class:`.Procedure`,
    :class:`.Results`, and their display functionality. Its function
    is only a convenient container.

    :param results: :class:`.Results` object
    :param curve_list: :class:`.ResultsCurve` list. List of curves associated with an experiment. They could represent different views of the same experiment.
    :param browser_item: :class:`.BrowserItem` object
    """

    def __init__(self, results, curve_list, browser_item, parent=None):
        super().__init__(parent)
        self.results = results
        self.data_filename = self.results.data_filename
        self.procedure = self.results.procedure
        self.curve_list = curve_list
        self.browser_item = browser_item

class ExperimentQueue(QtCore.QObject):
    """ Represents a Queue of Experiments and allows queries to
    be easily preformed
    """

    def __init__(self):
        super().__init__()
        self.queue = []

    def append(self, experiment):
        self.queue.append(experiment)

    def remove(self, experiment):
        if experiment not in self.queue:
            raise Exception("Attempting to remove an Experiment that is "
                            "not in the ExperimentQueue")
        else:
            if experiment.procedure.status == Procedure.RUNNING:
                raise Exception("Attempting to remove a running experiment")
            else:
                self.queue.pop(self.queue.index(experiment))

    def __contains__(self, value):
        if isinstance(value, Experiment):
            return value in self.queue
        if isinstance(value, str):
            for experiment in self.queue:
                if basename(experiment.data_filename) == basename(value):
                    return True
            return False
        return False

    def __getitem__(self, key):
        return self.queue[key]

    def next(self):
        """ Returns the next experiment on the queue
        """
        for experiment in self.queue:
            if experiment.procedure.status == Procedure.QUEUED:
                return experiment
        raise StopIteration("There are no queued experiments")

    def has_next(self):
        """ Returns True if another item is on the queue
        """
        try:
            self.next()
        except StopIteration:
            return False

        return True

    def with_browser_item(self, item):
        for experiment in self.queue:
            if experiment.browser_item is item:
                return experiment
        return None


class Manager(QtCore.QObject):
    """Controls the execution of :class:`.Experiment` classes by implementing
    a queue system in which Experiments are added, removed, executed, or
    aborted. When instantiated, the Manager is linked to a :class:`.Browser`
    and a PyQtGraph `PlotItem` within the user interface, which are updated
    in accordance with the execution status of the Experiments.
    """
    _is_continuous = True
    _start_on_add = True
    queued = QtCore.QSignal(object)
    running = QtCore.QSignal(object)
    finished = QtCore.QSignal(object)
    failed = QtCore.QSignal(object)
    aborted = QtCore.QSignal(object)
    abort_returned = QtCore.QSignal(object)
    log = QtCore.QSignal(object)

    def __init__(self, widget_list, browser, port=5888, log_level=logging.INFO, parent=None):
        super().__init__(parent)

        self.experiments = ExperimentQueue()
        self._worker = None
        self._running_experiment = None
        self._monitor = None
        self.log_level = log_level

        self.widget_list = widget_list
        self.browser = browser

        self.port = port

    def is_running(self):
        """ Returns True if a procedure is currently running
        """
        return self._running_experiment is not None

    def running_experiment(self):
        if self.is_running():
            return self._running_experiment
        else:
            raise Exception("There is no Experiment running")

    def _update_progress(self, progress):
        if self.is_running():
            self._running_experiment.browser_item.setProgress(progress)

    def _update_status(self, status):
        if self.is_running():
            self._running_experiment.procedure.status = status
            self._running_experiment.browser_item.setStatus(status)

    def _update_log(self, record):
        self.log.emit(record)

    def load(self, experiment):
        """ Load a previously executed Experiment
        """
<<<<<<< HEAD
        for wdg in self.widget_list:
            wdg.load(experiment.curve)
=======
        for wdg, curve in zip(self.widget_list, experiment.curve_list):
            wdg.load(curve)
>>>>>>> 4232a3f5

        self.browser.add(experiment)
        self.experiments.append(experiment)

    def queue(self, experiment):
        """ Adds an experiment to the queue.
        """
        self.load(experiment)
        self.queued.emit(experiment)
        if self._start_on_add and not self.is_running():
            self.next()

    def remove(self, experiment):
        """ Removes an Experiment
        """
        self.experiments.remove(experiment)
        self.browser.takeTopLevelItem(
            self.browser.indexOfTopLevelItem(experiment.browser_item))
<<<<<<< HEAD
        for wdg in self.widget_list:
            wdg.remove(experiment.curve)
=======
        for wdg, curve in zip(self.widget_list, experiment.curve_list):
            wdg.remove(curve)
>>>>>>> 4232a3f5

    def clear(self):
        """ Remove all Experiments
        """
        for experiment in self.experiments[:]:
            self.remove(experiment)

    def next(self):
        """ Initiates the start of the next experiment in the queue as long
        as no other experiments are currently running and there is a procedure
        in the queue.
        """
        if self.is_running():
            raise Exception("Another procedure is already running")
        else:
            if self.experiments.has_next():
                log.debug("Manager is initiating the next experiment")
                experiment = self.experiments.next()
                self._running_experiment = experiment

                self._worker = Worker(experiment.results, port=self.port, log_level=self.log_level)

                self._monitor = Monitor(self._worker.monitor_queue)
                self._monitor.worker_running.connect(self._running)
                self._monitor.worker_failed.connect(self._failed)
                self._monitor.worker_abort_returned.connect(self._abort_returned)
                self._monitor.worker_finished.connect(self._finish)
                self._monitor.progress.connect(self._update_progress)
                self._monitor.status.connect(self._update_status)
                self._monitor.log.connect(self._update_log)

                self._monitor.start()
                self._worker.start()

    def _running(self):
        if self.is_running():
            self.running.emit(self._running_experiment)

    def _clean_up(self):
        self._worker.join()
        del self._worker
        self._monitor.wait()
        del self._monitor
        self._worker = None
        self._running_experiment = None
        log.debug("Manager has cleaned up after the Worker")

    def _failed(self):
        log.debug("Manager's running experiment has failed")
        experiment = self._running_experiment
        self._clean_up()
        self.failed.emit(experiment)

    def _abort_returned(self):
        log.debug("Manager's running experiment has returned after an abort")
        experiment = self._running_experiment
        self._clean_up()
        self.abort_returned.emit(experiment)

    def _finish(self):
        log.debug("Manager's running experiment has finished")
        experiment = self._running_experiment
        self._clean_up()
        experiment.browser_item.setProgress(100.)
<<<<<<< HEAD
        for curve in experiment.curve:
=======
        for curve in experiment.curve_list:
>>>>>>> 4232a3f5
            if curve:
                curve.update_data()
        self.finished.emit(experiment)
        if self._is_continuous:  # Continue running procedures
            self.next()

    def resume(self):
        """ Resume processing of the queue.
        """
        self._start_on_add = True
        self._is_continuous = True
        self.next()

    def abort(self):
        """ Aborts the currently running Experiment, but raises an exception if
        there is no running experiment
        """
        if not self.is_running():
            raise Exception("Attempting to abort when no experiment "
                            "is running")
        else:
            self._start_on_add = False
            self._is_continuous = False

            self._worker.stop()

            self.aborted.emit(self._running_experiment)<|MERGE_RESOLUTION|>--- conflicted
+++ resolved
@@ -170,13 +170,8 @@
     def load(self, experiment):
         """ Load a previously executed Experiment
         """
-<<<<<<< HEAD
-        for wdg in self.widget_list:
-            wdg.load(experiment.curve)
-=======
         for wdg, curve in zip(self.widget_list, experiment.curve_list):
             wdg.load(curve)
->>>>>>> 4232a3f5
 
         self.browser.add(experiment)
         self.experiments.append(experiment)
@@ -195,13 +190,8 @@
         self.experiments.remove(experiment)
         self.browser.takeTopLevelItem(
             self.browser.indexOfTopLevelItem(experiment.browser_item))
-<<<<<<< HEAD
-        for wdg in self.widget_list:
-            wdg.remove(experiment.curve)
-=======
         for wdg, curve in zip(self.widget_list, experiment.curve_list):
             wdg.remove(curve)
->>>>>>> 4232a3f5
 
     def clear(self):
         """ Remove all Experiments
@@ -266,11 +256,7 @@
         experiment = self._running_experiment
         self._clean_up()
         experiment.browser_item.setProgress(100.)
-<<<<<<< HEAD
-        for curve in experiment.curve:
-=======
         for curve in experiment.curve_list:
->>>>>>> 4232a3f5
             if curve:
                 curve.update_data()
         self.finished.emit(experiment)
