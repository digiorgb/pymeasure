#
# This file is part of the PyMeasure package.
#
# Copyright (c) 2013-2021 PyMeasure Developers
#
# Permission is hereby granted, free of charge, to any person obtaining a copy
# of this software and associated documentation files (the "Software"), to deal
# in the Software without restriction, including without limitation the rights
# to use, copy, modify, merge, publish, distribute, sublicense, and/or sell
# copies of the Software, and to permit persons to whom the Software is
# furnished to do so, subject to the following conditions:
#
# The above copyright notice and this permission notice shall be included in
# all copies or substantial portions of the Software.
#
# THE SOFTWARE IS PROVIDED "AS IS", WITHOUT WARRANTY OF ANY KIND, EXPRESS OR
# IMPLIED, INCLUDING BUT NOT LIMITED TO THE WARRANTIES OF MERCHANTABILITY,
# FITNESS FOR A PARTICULAR PURPOSE AND NONINFRINGEMENT. IN NO EVENT SHALL THE
# AUTHORS OR COPYRIGHT HOLDERS BE LIABLE FOR ANY CLAIM, DAMAGES OR OTHER
# LIABILITY, WHETHER IN AN ACTION OF CONTRACT, TORT OR OTHERWISE, ARISING FROM,
# OUT OF OR IN CONNECTION WITH THE SOFTWARE OR THE USE OR OTHER DEALINGS IN
# THE SOFTWARE.
#
import time

import serial

from .serial import SerialAdapter


class PrologixAdapter(SerialAdapter):
    """ Encapsulates the additional commands necessary
    to communicate over a Prologix GPIB-USB Adapter,
    using the SerialAdapter.

    Each PrologixAdapter is constructed based on a serial port or
    connection and the GPIB address to be communicated to.
    Serial connection sharing is achieved by using the :meth:`.gpib`
    method to spawn new PrologixAdapters for different GPIB addresses.

    :param port: The Serial port name or a serial.Serial object
    :param address: Integer GPIB address of the desired instrument
    :param rw_delay: An optional delay to set between a write and read call for slow to respond instruments.
    :param preprocess_reply: optional callable used to preprocess strings
        received from the instrument. The callable returns the processed string.
    :param kwargs: Key-word arguments if constructing a new serial object

    :ivar address: Integer GPIB address of the desired instrument

    To allow user access to the Prologix adapter in Linux, create the file:
    :code:`/etc/udev/rules.d/51-prologix.rules`, with contents:

    .. code-block:: bash

        SUBSYSTEMS=="usb",ATTRS{idVendor}=="0403",ATTRS{idProduct}=="6001",MODE="0666"

    Then reload the udev rules with:

    .. code-block:: bash

        sudo udevadm control --reload-rules
        sudo udevadm trigger

    """

    def __init__(self, port, address=None, rw_delay=None, serial_timeout=0.5,
                 preprocess_reply=None, **kwargs):
        super().__init__(port, timeout=serial_timeout,
                         preprocess_reply=preprocess_reply, **kwargs)
        self.address = address
        self.rw_delay = rw_delay
        if not isinstance(port, serial.Serial):
            self.set_defaults()

    def set_defaults(self):
        """ Sets up the default behavior of the Prologix-GPIB
        adapter
        """
        self.write("++auto 0")  # Turn off auto read-after-write
        self.write("++eoi 1")  # Append end-of-line to commands
        self.write("++eos 2")  # Append line-feed to commands

    def ask(self, command):
        """ Ask the Prologix controller, include a forced delay for some instruments.

        :param command: SCPI command string to be sent to instrument
        """

        self.write(command)
        if self.rw_delay is not None:
            time.sleep(self.rw_delay)
        return self.read()

    def write(self, command):
        """ Writes the command to the GPIB address stored in the
        :attr:`.address`

        :param command: SCPI command string to be sent to the instrument
        """
        if self.address is not None:
            address_command = "++addr %d\n" % self.address
            self.connection.write(address_command.encode())
        command += "\n"
        self.connection.write(command.encode())

<<<<<<< HEAD
    def format_binary_values(self, values, datatype='f', is_big_endian=False):
        """Format values in binary format in order to be used with instrument commands.
=======
    def _format_binary_values(self, values, datatype='f', is_big_endian=False, header_fmt = "ieee"):
        """Format values in binary format, used internally in :meth:`.write_binary_values`.
>>>>>>> e340f1c4

        :param values: data to be writen to the device.
        :param datatype: the format string for a single element. See struct module.
        :param is_big_endian: boolean indicating endianess.
<<<<<<< HEAD
=======
        :param header_fmt: Format of the header prefixing the data ("ieee", "hp", "empty").
>>>>>>> e340f1c4
        :return: binary string.
        :rtype: bytes
        """

<<<<<<< HEAD
        block = super().format_binary_values(values, datatype, is_big_endian)
=======
        block = super()._format_binary_values(values, datatype, is_big_endian, header_fmt)
>>>>>>> e340f1c4
        # Prologix needs certian characters to be escaped.
        # Special care must be taken when sending binary data to instruments. If any of the
        # following characters occur in the binary data -- CR (ASCII 13), LF (ASCII 10), ESC
        # (ASCII 27), '+' (ASCII 43) - they must be escaped by preceding them with an ESC
        # character.
        special_chars = b'\x0d\x0a\x1b\x2b'
        new_block = b''
        for b in block:
            escape = b''
            if b in special_chars:
                escape = b'\x1b'
            new_block += (escape + bytes((b,)))

        return new_block

    def write_binary_values(self, command, values, **kwargs):
<<<<<<< HEAD
        """ Writes the command to the GPIB address stored in the
        :attr:`.address`

        :param command: SCPI command string to be sent to the instrument
=======
        """ Write binary data to the instrument, e.g. waveform for signal generators.

        values are encoded in a binary format according to
        IEEE 488.2 Definite Length Arbitrary Block Response Data block.

        :param command: SCPI command to be sent to the instrument
        :param values: iterable representing the binary values
        :param kwargs: Key-word arguments to pass onto :meth:`._format_binary_values`
        :returns: number of bytes written
>>>>>>> e340f1c4
        """
        if self.address is not None:
            address_command = "++addr %d\n" % self.address
            self.connection.write(address_command.encode())
        super().write_binary_values(command, values, **kwargs)
        self.connection.write('\n'.encode())

    def read(self):
        """ Reads the response of the instrument until timeout

        :returns: String ASCII response of the instrument
        """
        self.write("++read eoi")
        return b"\n".join(self.connection.readlines()).decode()

    def gpib(self, address, rw_delay=None):
        """ Returns and PrologixAdapter object that references the GPIB
        address specified, while sharing the Serial connection with other
        calls of this function

        :param address: Integer GPIB address of the desired instrument
        :param rw_delay: Set a custom Read/Write delay for the instrument
        :returns: PrologixAdapter for specific GPIB address
        """
        rw_delay = rw_delay or self.rw_delay
        return PrologixAdapter(self.connection, address, rw_delay=rw_delay)

    def wait_for_srq(self, timeout=25, delay=0.1):
        """ Blocks until a SRQ, and leaves the bit high

        :param timeout: Timeout duration in seconds
        :param delay: Time delay between checking SRQ in seconds
        """
        while int(self.ask("++srq")) != 1:  # TODO: Include timeout!
            time.sleep(delay)

    def __repr__(self):
        if self.address is not None:
            return "<PrologixAdapter(port='%s',address=%d)>" % (
                self.connection.port, self.address)
        else:
            return "<PrologixAdapter(port='%s')>" % self.connection.port<|MERGE_RESOLUTION|>--- conflicted
+++ resolved
@@ -103,30 +103,18 @@
         command += "\n"
         self.connection.write(command.encode())
 
-<<<<<<< HEAD
-    def format_binary_values(self, values, datatype='f', is_big_endian=False):
-        """Format values in binary format in order to be used with instrument commands.
-=======
     def _format_binary_values(self, values, datatype='f', is_big_endian=False, header_fmt = "ieee"):
         """Format values in binary format, used internally in :meth:`.write_binary_values`.
->>>>>>> e340f1c4
 
         :param values: data to be writen to the device.
         :param datatype: the format string for a single element. See struct module.
         :param is_big_endian: boolean indicating endianess.
-<<<<<<< HEAD
-=======
         :param header_fmt: Format of the header prefixing the data ("ieee", "hp", "empty").
->>>>>>> e340f1c4
         :return: binary string.
         :rtype: bytes
         """
 
-<<<<<<< HEAD
-        block = super().format_binary_values(values, datatype, is_big_endian)
-=======
         block = super()._format_binary_values(values, datatype, is_big_endian, header_fmt)
->>>>>>> e340f1c4
         # Prologix needs certian characters to be escaped.
         # Special care must be taken when sending binary data to instruments. If any of the
         # following characters occur in the binary data -- CR (ASCII 13), LF (ASCII 10), ESC
@@ -143,12 +131,6 @@
         return new_block
 
     def write_binary_values(self, command, values, **kwargs):
-<<<<<<< HEAD
-        """ Writes the command to the GPIB address stored in the
-        :attr:`.address`
-
-        :param command: SCPI command string to be sent to the instrument
-=======
         """ Write binary data to the instrument, e.g. waveform for signal generators.
 
         values are encoded in a binary format according to
@@ -158,7 +140,6 @@
         :param values: iterable representing the binary values
         :param kwargs: Key-word arguments to pass onto :meth:`._format_binary_values`
         :returns: number of bytes written
->>>>>>> e340f1c4
         """
         if self.address is not None:
             address_command = "++addr %d\n" % self.address
