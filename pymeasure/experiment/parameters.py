#
# This file is part of the PyMeasure package.
#
# Copyright (c) 2013-2021 PyMeasure Developers
#
# Permission is hereby granted, free of charge, to any person obtaining a copy
# of this software and associated documentation files (the "Software"), to deal
# in the Software without restriction, including without limitation the rights
# to use, copy, modify, merge, publish, distribute, sublicense, and/or sell
# copies of the Software, and to permit persons to whom the Software is
# furnished to do so, subject to the following conditions:
#
# The above copyright notice and this permission notice shall be included in
# all copies or substantial portions of the Software.
#
# THE SOFTWARE IS PROVIDED "AS IS", WITHOUT WARRANTY OF ANY KIND, EXPRESS OR
# IMPLIED, INCLUDING BUT NOT LIMITED TO THE WARRANTIES OF MERCHANTABILITY,
# FITNESS FOR A PARTICULAR PURPOSE AND NONINFRINGEMENT. IN NO EVENT SHALL THE
# AUTHORS OR COPYRIGHT HOLDERS BE LIABLE FOR ANY CLAIM, DAMAGES OR OTHER
# LIABILITY, WHETHER IN AN ACTION OF CONTRACT, TORT OR OTHERWISE, ARISING FROM,
# OUT OF OR IN CONNECTION WITH THE SOFTWARE OR THE USE OR OTHER DEALINGS IN
# THE SOFTWARE.
#


class Parameter(object):
    """ Encapsulates the information for an experiment parameter
    with information about the name, and units if supplied.

    :var value: The value of the parameter

    :param name: The parameter name
    :param default: The default value
    :param ui_class: A Qt class to use for the UI of this parameter
    """

    def __init__(self, name, default=None, ui_class=None):
        self.name = name
        self._value = default
        self.default = default
        self.ui_class = ui_class

    @property
    def value(self):
        if self.is_set():
            return self._value
        else:
            raise ValueError("Parameter value is not set")

    @value.setter
    def value(self, value):
        self._value = value

    def is_set(self):
        """ Returns True if the Parameter value is set
        """
        return self._value is not None

    def __str__(self):
        return str(self._value) if self.is_set() else ''

    def __repr__(self):
        return "<%s(name=%s,value=%s,default=%s)>" % (
            self.__class__.__name__, self.name, self._value, self.default)


class IntegerParameter(Parameter):
    """ :class:`.Parameter` sub-class that uses the integer type to
    store the value.

    :var value: The integer value of the parameter

    :param name: The parameter name
    :param units: The units of measure for the parameter
    :param minimum: The minimum allowed value (default: -1e9)
    :param maximum: The maximum allowed value (default: 1e9)
    :param default: The default integer value
    :param ui_class: A Qt class to use for the UI of this parameter
    """

    def __init__(self, name, units=None, minimum=-1e9, maximum=1e9, **kwargs):
        super().__init__(name, **kwargs)
        self.units = units
        self.minimum = int(minimum)
        self.maximum = int(maximum)

    @property
    def value(self):
        if self.is_set():
            return int(self._value)
        else:
            raise ValueError("Parameter value is not set")

    @value.setter
    def value(self, value):
        if isinstance(value, str):
            value, _, units = value.strip().partition(" ")
            if units != "" and units != self.units:
                raise ValueError("Units included in string (%s) do not match"
                                 "the units of the IntegerParameter (%s)" % (units, self.units))

        try:
            value = int(value)
        except ValueError:
            raise ValueError("IntegerParameter given non-integer value of "
                             "type '%s'" % type(value))
        if value < self.minimum:
            raise ValueError("IntegerParameter value is below the minimum")
        elif value > self.maximum:
            raise ValueError("IntegerParameter value is above the maximum")
        else:
            self._value = value

    def __str__(self):
        if not self.is_set():
            return ''
        result = "%d" % self._value
        if self.units:
            result += " %s" % self.units
        return result

    def __repr__(self):
        return "<%s(name=%s,value=%s,units=%s,default=%s)>" % (
            self.__class__.__name__, self.name, self._value, self.units, self.default)


class BooleanParameter(Parameter):
    """ :class:`.Parameter` sub-class that uses the boolean type to
    store the value.

    :var value: The boolean value of the parameter

    :param name: The parameter name
    :param default: The default boolean value
    :param ui_class: A Qt class to use for the UI of this parameter
    """

    @property
    def value(self):
        if self.is_set():
            return self._value
        else:
            raise ValueError("Parameter value is not set")

    @value.setter
    def value(self, value):
        if isinstance(value, str):
            if value.lower() == "true":
                self._value = True
            elif value.lower() == "false":
                self._value = False
            else:
                raise ValueError("BooleanParameter given string value of '%s'" % value)
<<<<<<< HEAD
        else:
            try:
                self._value = bool(value)
            except ValueError:
                raise ValueError("BooleanParameter given non-boolean value of "
                                 "type '%s'" % type(value))
=======
        elif isinstance(value, (int, float)) and value in [0, 1]:
            self._value = bool(value)
        elif isinstance(value, bool):
            self._value = value
        else:
            raise ValueError("BooleanParameter given non-boolean value of "
                             "type '%s'" % type(value))
>>>>>>> c32ad16b


class FloatParameter(Parameter):
    """ :class:`.Parameter` sub-class that uses the floating point
    type to store the value.

    :var value: The floating point value of the parameter

    :param name: The parameter name
    :param units: The units of measure for the parameter
    :param minimum: The minimum allowed value (default: -1e9)
    :param maximum: The maximum allowed value (default: 1e9)
    :param decimals: The number of decimals considered (default: 15)
    :param default: The default floating point value
    :param ui_class: A Qt class to use for the UI of this parameter
    """

    def __init__(self, name, units=None, minimum=-1e9, maximum=1e9,
                 decimals=15, **kwargs):
        super().__init__(name, **kwargs)
        self.units = units
        self.minimum = minimum
        self.maximum = maximum
        self.decimals = decimals

    @property
    def value(self):
        if self.is_set():
            return float(self._value)
        else:
            raise ValueError("Parameter value is not set")

    @value.setter
    def value(self, value):
        if isinstance(value, str):
            value, _, units = value.strip().partition(" ")
            if units != "" and units != self.units:
                raise ValueError("Units included in string (%s) do not match"
                                 "the units of the FloatParameter (%s)" % (units, self.units))

        try:
            value = float(value)
        except ValueError:
            raise ValueError("FloatParameter given non-float value of "
                             "type '%s'" % type(value))
        if value < self.minimum:
            raise ValueError("FloatParameter value is below the minimum")
        elif value > self.maximum:
            raise ValueError("FloatParameter value is above the maximum")
        else:
            self._value = value

    def __str__(self):
        if not self.is_set():
            return ''
        result = "%g" % self._value
        if self.units:
            result += " %s" % self.units
        return result

    def __repr__(self):
        return "<%s(name=%s,value=%s,units=%s,default=%s)>" % (
            self.__class__.__name__, self.name, self._value, self.units, self.default)


class VectorParameter(Parameter):
    """ :class:`.Parameter` sub-class that stores the value in a
    vector format.

    :var value: The value of the parameter as a list of floating point numbers

    :param name: The parameter name
    :param length: The integer dimensions of the vector
    :param units: The units of measure for the parameter
    :param default: The default value
    :param ui_class: A Qt class to use for the UI of this parameter
    """

    def __init__(self, name, length=3, units=None, **kwargs):
        super().__init__(name, **kwargs)
        self._length = length
        self.units = units

    @property
    def value(self):
        if self.is_set():
            return [float(ve) for ve in self._value]
        else:
            raise ValueError("Parameter value is not set")

    @value.setter
    def value(self, value):
        if isinstance(value, str):
            # strip units if included
            if self.units is not None and value.endswith(" " + self.units):
                value = value[:-len(self.units)].strip()

            # Strip initial and final brackets
            if (value[0] != '[') or (value[-1] != ']'):
                raise ValueError("VectorParameter must be passed a vector"
                                 " denoted by square brackets if initializing"
                                 " by string.")
            raw_list = value[1:-1].split(",")
        elif isinstance(value, (list, tuple)):
            raw_list = value
        else:
            raise ValueError("VectorParameter given undesired value of "
                             "type '%s'" % type(value))
        if len(raw_list) != self._length:
            raise ValueError("VectorParameter given value of length "
                             "%d instead of %d" % (len(raw_list), self._length))
        try:
            self._value = [float(ve) for ve in raw_list]

        except ValueError:
            raise ValueError("VectorParameter given input '%s' that could "
                             "not be converted to floats." % str(value))

    def __str__(self):
        """If we eliminate spaces within the list __repr__ then the
        csv parser will interpret it as a single value."""
        if not self.is_set():
            return ''
        result = "".join(repr(self.value).split())
        if self.units:
            result += " %s" % self.units
        return result

    def __repr__(self):
        return "<%s(name=%s,value=%s,units=%s,length=%s)>" % (
            self.__class__.__name__, self.name, self._value, self.units, self._length)


class ListParameter(Parameter):
    """ :class:`.Parameter` sub-class that stores the value as a list.

    :param name: The parameter name
    :param choices: An explicit list of choices, which is disregarded if None
    :param units: The units of measure for the parameter
    :param default: The default value
    :param ui_class: A Qt class to use for the UI of this parameter
    """

    def __init__(self, name, choices=None, units=None, **kwargs):
        super().__init__(name, **kwargs)
        self._choices = tuple(choices) if choices is not None else None
        self.units = units

    @property
    def value(self):
        if self.is_set():
            return self._value
        else:
            raise ValueError("Parameter value is not set")

    @value.setter
    def value(self, value):
        # strip units if included
        if isinstance(value, str):
            if self.units is not None and value.endswith(" " + self.units):
                value = value[:-len(self.units)].strip()

        if self._choices is not None and value in self._choices:
            self._value = value
        else:
            raise ValueError("Invalid choice for parameter. "
                             "Must be one of %s" % str(self._choices))

    @property
    def choices(self):
        """ Returns an immutable iterable of choices, or None if not set. """
        return self._choices


class PhysicalParameter(VectorParameter):
    """ :class:`.VectorParameter` sub-class of 2 dimensions to store a value
    and its uncertainty.

    :var value: The value of the parameter as a list of 2 floating point numbers

    :param name: The parameter name
    :param uncertainty_type: Type of uncertainty, 'absolute', 'relative' or 'percentage'
    :param units: The units of measure for the parameter
    :param default: The default value
    :param ui_class: A Qt class to use for the UI of this parameter
    """

    def __init__(self, name, uncertaintyType='absolute', **kwargs):
        super().__init__(name, length=2, **kwargs)
        self._utype = ListParameter("uncertainty type",
                                    choices=['absolute', 'relative', 'percentage'],
                                    default=None)
        self._utype.value = uncertaintyType

    @property
    def value(self):
        if self.is_set():
            return [float(ve) for ve in self._value]
        else:
            raise ValueError("Parameter value is not set")

    @value.setter
    def value(self, value):
        if isinstance(value, str):
            # strip units if included
            if self.units is not None and value.endswith(" " + self.units):
                value = value[:-len(self.units)].strip()

            # Strip initial and final brackets
            if (value[0] != '[') or (value[-1] != ']'):
                raise ValueError("VectorParameter must be passed a vector"
                                 " denoted by square brackets if initializing"
                                 " by string.")
            raw_list = value[1:-1].split(",")
        elif isinstance(value, (list, tuple)):
            raw_list = value
        else:
            raise ValueError("VectorParameter given undesired value of "
                             "type '%s'" % type(value))
        if len(raw_list) != self._length:
            raise ValueError("VectorParameter given value of length "
                             "%d instead of %d" % (len(raw_list), self._length))
        try:
            self._value = [float(ve) for ve in raw_list]
        except ValueError:
            raise ValueError("VectorParameter given input '%s' that could "
                             "not be converted to floats." % str(value))
        # Uncertainty must be non-negative
        self._value[1] = abs(self._value[1])

    @property
    def uncertainty_type(self):
        return self._utype.value

    @uncertainty_type.setter
    def uncertainty_type(self, uncertaintyType):
        oldType = self._utype.value
        self._utype.value = uncertaintyType
        newType = self._utype.value

        if self.is_set():
            # Convert uncertainty value to the new type
            if (oldType, newType) == ('absolute', 'relative'):
                self._value[1] = abs(self._value[1] / self._value[0])
            if (oldType, newType) == ('relative', 'absolute'):
                self._value[1] = abs(self._value[1] * self._value[0])
            if (oldType, newType) == ('relative', 'percentage'):
                self._value[1] = abs(self._value[1] * 100.0)
            if (oldType, newType) == ('percentage', 'relative'):
                self._value[1] = abs(self._value[1] * 0.01)
            if (oldType, newType) == ('percentage', 'absolute'):
                self._value[1] = abs(self._value[1] * self._value[0] * 0.01)
            if (oldType, newType) == ('absolute', 'percentage'):
                self._value[1] = abs(self._value[1] * 100.0 / self._value[0])

    def __str__(self):
        if not self.is_set():
            return ''
        result = "%g +/- %g" % (self._value[0], self._value[1])
        if self.units:
            result += " %s" % self.units
        if self._utype.value is not None:
            result += " (%s)" % self._utype.value
        return result

    def __repr__(self):
        return "<%s(name=%s,value=%s,units=%s,uncertaintyType=%s)>" % (
            self.__class__.__name__, self.name, self._value, self.units, self._utype.value)


class Measurable(object):
    """ Encapsulates the information for a measurable experiment parameter
    with information about the name, fget function and units if supplied.
    The value property is called when the procedure retrieves a datapoint
    and calls the fget function. If no fget function is specified, the value
    property will return the latest set value of the parameter (or default
    if never set).

    :var value: The value of the parameter

    :param name: The parameter name
    :param fget: The parameter fget function (e.g. an instrument parameter)
    :param default: The default value
    """
    DATA_COLUMNS = []

    def __init__(self, name, fget=None, units=None, measure=True, default=None, **kwargs):
        self.name = name
        self.units = units
        self.measure = measure
        if fget is not None:
            self.fget = fget
            self._value = fget()
        else:
            self._value = default
        Measurable.DATA_COLUMNS.append(name)

    def fget(self):
        return self._value

    @property
    def value(self):
        if hasattr(self, 'fget'):
            self._value = self.fget()
        return self._value

    @value.setter
    def value(self, value):
        self._value = value<|MERGE_RESOLUTION|>--- conflicted
+++ resolved
@@ -151,14 +151,6 @@
                 self._value = False
             else:
                 raise ValueError("BooleanParameter given string value of '%s'" % value)
-<<<<<<< HEAD
-        else:
-            try:
-                self._value = bool(value)
-            except ValueError:
-                raise ValueError("BooleanParameter given non-boolean value of "
-                                 "type '%s'" % type(value))
-=======
         elif isinstance(value, (int, float)) and value in [0, 1]:
             self._value = bool(value)
         elif isinstance(value, bool):
@@ -166,7 +158,6 @@
         else:
             raise ValueError("BooleanParameter given non-boolean value of "
                              "type '%s'" % type(value))
->>>>>>> c32ad16b
 
 
 class FloatParameter(Parameter):
